# -*- coding: utf-8 -*-
"""A Python module for Palo Alto Network's WildFire API

Copyright 2016 Sean Whalen

Licensed under the Apache License, Version 2.0 (the "License");
you may not use this file except in compliance with the License.
You may obtain a copy of the License at

http://www.apache.org/licenses/LICENSE-2.0

Unless required by applicable law or agreed to in writing, software
distributed under the License is distributed on an "AS IS" BASIS,
WITHOUT WARRANTIES OR CONDITIONS OF ANY KIND, either express or implied.
See the License for the specific language governing permissions and
limitations under the License.
"""

from io import StringIO

from requests import Session
import xmltodict

__author__ = 'Sean Whalen'
__version__ = '7.1'


def list_to_file(l):
    return StringIO('\n'.join(l))


class WildFireException(RuntimeError):
    """This exception is raised when an API error occurs"""
    pass


class WildFire(object):
    errors = {
        401: "API key is invalid",
        403: "Permission denied. This can occur when attempting to download benign or greyware samples.",
        404: "Not found",
        405: "Method other than POST used",
        413: "Sample file size over max limit",
        418: "Sample file type is not supported",
        419: "Max calls per day reached",
        421: "Invalid hash value",
        500: "Internal WildFire error",
        513: "File upload failed"
    }

    verdicts = {
        0: "Benign",
        1: "Malware",
        2: "Greyware",
        -100: "Pending",
        -101: "Error",
        -102: "Not found"
    }

    @staticmethod
<<<<<<< HEAD
    def _raise_errors(response, *args, **kwargs):
        """Callback hook for raising API errors"""
        if response.headers['content-type'].lower() == "text/xml":
=======
    def raise_errors(response, *args, **kwargs):
        if response.headers['content-type'].lower() == "text/xml" and len(response.text) > 0:
>>>>>>> 1d748ab7
            results = xmltodict.parse(response.text)
            if "error" in results.keys():
                raise WildFireException(results["error"]["error-message"])
        if response.status_code != 200:
            raise WildFireException(WildFire.errors[response.status_code])

    def __init__(self, api_key, host="wildfire.paloaltonetworks.com", proxies=None, verify=True):
        """Initializes the WildFire class

        Args:
            api_key (str): A WildFire API Key
            host (str): The hostname of the WildFire service or appliance
            proxies (dict): An optional dictionary containing proxy data, with https as the key, and the proxy path
            as the value
            verify (bool): Verify the certificate
            verify (str): A path to a CA cert bundle
        """
        self.api_key = api_key
        self.host = host
        self.api_root = "https://{0}{1}".format(self.host, "/publicapi")
        self.session = Session()
        self.session.proxies = proxies
        self.session.verify = verify
        self.session.hooks = dict(response=WildFire._raise_errors)
        self.session.headers.update({"User-Agent": "pyldfire/{0}".format(__version__)})

    def get_verdict(self, file_hashes):
        """Gets the verdict for one or more samples

        Args:
            file_hashes (list): A list of file hash strings
            file_hashes (str): A single file hash

        Returns:
            str: If a single file hash is passed, a string containing the verdict
            list: If multiple hashes a passed, a list of dictionaries containing information for each sample, including
            the verdict.

        Raises:
            WildFireException: If an API error occurs

        """
        multi = False
        if type(file_hashes) == list:
            if len(file_hashes) == 1:
                file_hashes = file_hashes[0]
            elif len(file_hashes) > 1:
                multi = True
        if multi:
            request_url = "{0}{1}".format(self.api_root, "/get/verdicts")
            hash_file = list_to_file(file_hashes)
            files = dict(file=("hashes", hash_file))
            data = dict(apikey=self.api_key)
            response = self.session.post(request_url, data=data, files=files)
            results = xmltodict.parse(response.text)['wildfire']['get-verdict-info']
            for i in range(len(results)):
                results[i]["verdict"] = WildFire.verdicts[int(results[i]["verdict"])]
        else:
            request_url = "{0}{1}".format(self.api_root, "/get/verdict")
            data = dict(apikey=self.api_key, hash=file_hashes)
            response = self.session.post(request_url, data=data)
            verdict = int(xmltodict.parse(response.text)['wildfire']['get-verdict-info']['verdict'])
            results = WildFire.verdicts[verdict]

        return results

    def submit_file(self, file_obj, filename="sample"):
        """Submits a file to WildFire for analysis

        Args:
            file_obj (file): The file to send
            filename (str): An optional filename

        Returns:
            dict: Analysis results

        Raises:
             WildFireException: If an API error occurs

        """
        url = "{0}{1}".format(self.api_root, "/submit/file")
        data = dict(apikey=self.api_key)
        files = dict(file=(filename, file_obj))
        response = self.session.post(url, data=data, files=files)

        return xmltodict.parse(response.text)['wildfire']['upload-file-info']

    def submit_remote_file(self, url):
        """Submits a file from a remote URL for analysis

        Notes:
            This is for submitting files located at remote URLs, not web pages.

        See Also:
            WildFire.submit_url(self, url)

        Args:
            url (str): The URL where the file is located

        Returns:
            dict: Analysis results

        Raises:
             WildFireException: If an API error occurs


        """
        request_url = "{0}{1}".format(self.api_root, "/submit/url")
        data = dict(apikey=self.api_key, url=url)
        response = self.session.post(request_url, data=data)

        return xmltodict.parse(response.text)['wildfire']['upload-file-info']

    def submit_url(self, urls):
        """
        Submits a URL to a web page for analysis
        Args:
            urls (str): A single URL
            urls (list): A list of URLs

        Returns:
            dict: IF a single URL is passed, a dictionary of analysis results
            list: If multiple URLs are passed, a list of corresponding dictionaries containing analysis results

        Raises:
             WildFireException: If an API error occurs

        """
        multi = False
        if type(urls) == list:
            if len(urls) == 1:
                urls = urls[0]
            elif len(urls) > 1:
                multi = True
        if multi:
            request_url = "{0}{1}".format(self.api_root, "/submit/links")
            url_file = list_to_file(urls)
            files = dict(file=("urls", url_file))
            data = dict(apikey=self.api_key)
            response = self.session.post(request_url, data=data, files=files)
            results = xmltodict.parse(response.text)['wildfire']['submit-link-info']
            for i in range(len(results)):
                results[i]["verdict"] = WildFire.verdicts[int(results[i]["verdict"])]
        else:
            request_url = "{0}{1}".format(self.api_root, "/submit/link")
            data = dict(apikey=self.api_key, url=urls)
            response = self.session.post(request_url, data=data)
            results = xmltodict.parse(response.text)['wildfire']['submit-link-info']

        return results

    def _get_report(self, file_hash, report_format, stream=False):
        """An internal method for retrieving analysis reports
        Args:
            file_hash (str):  A hash of a sample
            report_format (str): either xml or pdf
            stream (bool): Stream the HTTP download. Useful for binary data.

        Returns:
            dict: Analysis results
            bytes: PDF bytes

        Raises:
             WildFireException: If an API error occurs

        """
        request_url = "{0}{1}".format(self.api_root, "/get/report")
        data = dict(apikey=self.api_key, hash=file_hash, format=report_format)
        response = self.session.post(request_url, data=data, stream=stream)
        if report_format == "pdf":
            response = response.content
        else:
            response = xmltodict.parse(response.text)["wildfire"]

        return response

    def get_report(self, file_hash):
        """Gets analysis results as structured data
        Args:
            file_hash (str(: A hash of a sample

        Returns:
            dict: Analysis results

        """
        return self._get_report(file_hash, 'xml')

    def get_pdf_report(self, file_hash):
        """GGets analysis results as a PDF
        Args:
            file_hash: A hash of a sample of a file

        Returns:
            bytes: The PDF bytes

        Raises:
             WildFireException: If an API error occurs
        """
        return self._get_report(file_hash, 'pdf', stream=True)

    def get_sample(self, file_hash):
        """Gets a sample file
        Args:
            file_hash (str): A hash of a sample

        Returns:
            bytes: The sample file

        Raises:
             WildFireException: If an API error occurs
        """
        request_url = "{0}{1}".format(self.api_root, "/get/sample")
        data = dict(apikey=self.api_key, hash=file_hash)

        return self.session.post(request_url, data=data, stream=True).content

    def get_pcap(self, file_hash, platform=None):
        """Gets a pcap from a sample analysis
            Args:
                file_hash (str): A hash of a sample
                platform (int): One of the following integers:

                1: Windows XP, Adobe Reader 9.3.3, Office 2003

                2: Windows XP, Adobe Reader 9.4.0, Flash 10, Office 2007

                3: Windows XP, Adobe Reader 11, Flash 11, Office 2010

                4: Windows 7 32-bit, Adobe Reader 11, Flash 11, Office 2010

                5: Windows 7 64bit, Adobe Reader 11, Flash 11, Office 2010

                50: Mac OS X Mountain Lion

                201: Android 2.3, API 10, avd2.3.

            Returns:
                bytes: The PCAP bytes

            Raises:
                 WildFireException: If an API error occurs
            """
        request_url = "{0}{1}".format(self.api_root, "/get/pcap")
        data = dict(apikey=self.api_key, hash=file_hash)
        if platform is not None:
            data['platform'] = platform

        return self.session.post(request_url, data=data, stream=True).content

    def get_malware_test_file(self):
        """Gets a unique, benign malware test file that will trigger an alert on Palo Alto Networks' firewalls

        Returns:
            bytes: Malware test file bytes
        """
        return self.session.get("{0}{1}".format(self.api_root, "/test/pe"), stream=True).content<|MERGE_RESOLUTION|>--- conflicted
+++ resolved
@@ -58,14 +58,8 @@
     }
 
     @staticmethod
-<<<<<<< HEAD
     def _raise_errors(response, *args, **kwargs):
-        """Callback hook for raising API errors"""
-        if response.headers['content-type'].lower() == "text/xml":
-=======
-    def raise_errors(response, *args, **kwargs):
         if response.headers['content-type'].lower() == "text/xml" and len(response.text) > 0:
->>>>>>> 1d748ab7
             results = xmltodict.parse(response.text)
             if "error" in results.keys():
                 raise WildFireException(results["error"]["error-message"])
